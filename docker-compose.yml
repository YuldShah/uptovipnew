version: '3.1'

services:
  socat:
    image: jmb12686/socat
    restart: always
    volumes:
      - /var/run/docker.sock:/var/run/docker.sock
    entrypoint: [ "socat", "tcp-listen:2375,fork,reuseaddr","unix-connect:/var/run/docker.sock" ]

  redis:
    image: redis:alpine
    restart: always
    logging:
      driver: none

  mysql:
<<<<<<< HEAD
    image: mysql/mysql-server:8.0
=======
    image: mysql:5.7
>>>>>>> c7de9108
    restart: always
    volumes:
      - ./db_data:/var/lib/mysql
    environment:
      MYSQL_ROOT_PASSWORD: 'root'
    logging:
      driver: none

  ytdl:
    image: bennythink/ytdlbot
    env_file:
      - env/ytdl.env
    restart: always
    depends_on:
      - socat
      - redis
    volumes:
<<<<<<< HEAD
      - ./data/instagram.com_cookies.txt:/ytdlbot/ytdlbot/instagram.com_cookies.txt
      - ./data/vnstat/:/var/lib/vnstat/
=======
      - ./data/instagram.com_cookies.txt:/ytdlbot/instagram.com_cookies.txt
      - ./data/vnstat/:/var/lib/vnstat/

#  worker:
#    image: bennythink/ytdlbot
#    env_file:
#      - env/ytdl.env
#    restart: always
#    command: [ "/usr/local/bin/celery" ,"-A","tasks","worker","--loglevel=info","--pool=prefork","--concurrency=200" ]
>>>>>>> c7de9108
<|MERGE_RESOLUTION|>--- conflicted
+++ resolved
@@ -15,11 +15,7 @@
       driver: none
 
   mysql:
-<<<<<<< HEAD
-    image: mysql/mysql-server:8.0
-=======
     image: mysql:5.7
->>>>>>> c7de9108
     restart: always
     volumes:
       - ./db_data:/var/lib/mysql
@@ -37,10 +33,6 @@
       - socat
       - redis
     volumes:
-<<<<<<< HEAD
-      - ./data/instagram.com_cookies.txt:/ytdlbot/ytdlbot/instagram.com_cookies.txt
-      - ./data/vnstat/:/var/lib/vnstat/
-=======
       - ./data/instagram.com_cookies.txt:/ytdlbot/instagram.com_cookies.txt
       - ./data/vnstat/:/var/lib/vnstat/
 
@@ -49,5 +41,4 @@
 #    env_file:
 #      - env/ytdl.env
 #    restart: always
-#    command: [ "/usr/local/bin/celery" ,"-A","tasks","worker","--loglevel=info","--pool=prefork","--concurrency=200" ]
->>>>>>> c7de9108
+#    command: [ "/usr/local/bin/celery" ,"-A","tasks","worker","--loglevel=info","--pool=prefork","--concurrency=200" ]